{
<<<<<<< HEAD
  "name": "@dealmore/next-tf",
  "version": "2.6.10-canary.0",
=======
  "name": "@vercel/next",
  "version": "2.6.10",
>>>>>>> ee0e0a79
  "license": "MIT",
  "main": "./dist/index",
  "homepage": "https://vercel.com/docs/runtimes#official-runtimes/next-js",
  "scripts": {
    "build": "./build.sh",
    "test-integration-once": "jest --env node --verbose --runInBand --bail",
    "prepublishOnly": "./build.sh"
  },
  "repository": {
    "type": "git",
    "url": "https://github.com/vercel/vercel.git",
    "directory": "packages/now-next"
  },
  "files": [
    "dist"
  ],
  "devDependencies": {
    "@types/aws-lambda": "8.10.19",
    "@types/buffer-crc32": "0.2.0",
    "@types/find-up": "4.0.0",
    "@types/fs-extra": "8.0.0",
    "@types/next-server": "8.0.0",
    "@types/resolve-from": "5.0.1",
    "@types/semver": "6.0.0",
    "@types/yazl": "2.4.1",
    "@zeit/node-file-trace": "0.6.5",
    "async-sema": "3.0.1",
    "buffer-crc32": "0.2.13",
    "escape-string-regexp": "3.0.0",
    "execa": "2.0.4",
    "find-up": "4.1.0",
    "fs-extra": "7.0.0",
    "get-port": "5.0.0",
    "resolve-from": "5.0.0",
    "semver": "6.1.1",
    "set-cookie-parser": "2.4.6",
    "typescript": "3.9.3",
    "yazl": "https://github.com/ijjk/yazl#70949c55b482647669ce37023017b1514c42b33c"
  }
}<|MERGE_RESOLUTION|>--- conflicted
+++ resolved
@@ -1,11 +1,6 @@
 {
-<<<<<<< HEAD
   "name": "@dealmore/next-tf",
-  "version": "2.6.10-canary.0",
-=======
-  "name": "@vercel/next",
   "version": "2.6.10",
->>>>>>> ee0e0a79
   "license": "MIT",
   "main": "./dist/index",
   "homepage": "https://vercel.com/docs/runtimes#official-runtimes/next-js",
