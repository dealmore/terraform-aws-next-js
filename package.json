--- conflicted
+++ resolved
@@ -1,11 +1,6 @@
 {
-<<<<<<< HEAD
   "name": "@dealmore/next-tf",
-  "version": "2.6.8-canary.1",
-=======
-  "name": "@vercel/next",
   "version": "2.6.8-canary.6",
->>>>>>> a92e39ee
   "license": "MIT",
   "main": "./dist/index",
   "homepage": "https://vercel.com/docs/runtimes#official-runtimes/next-js",
